from __future__ import annotations

import datetime
import logging
import netrc
import warnings
from enum import Enum
from itertools import groupby
from pathlib import Path
from typing import Literal, Sequence, Union

from packaging.version import parse
from shapely.geometry import box

try:
    import asf_search as asf
    from asf_search.ASFSearchResults import ASFSearchResults
except ImportError:
    warnings.warn("Can't import `asf_search`. Unable to search/download data. ")

from ._types import PathOrStr
from .missing_data import BurstSubsetOption, get_missing_data_options

__all__ = [
    "download_cslc_static_layers",
    "download_cslcs",
    "search_cslcs",
]

logger = logging.getLogger("opera_utils")


class L2Product(str, Enum):
    """OPERA Level 2 product types available on ASF."""

    CSLC = "CSLC"
    CSLC_STATIC = "CSLC-STATIC"
    RTC = "RTC"
    RTC_STATIC = "RTC-STATIC"


# Type for ASF Search start/end times
DatetimeInput = Union[datetime.datetime, str, None]


def download_cslc_static_layers(
    burst_ids: Sequence[str],
    output_dir: PathOrStr,
    max_jobs: int = 3,
    verbose: bool = False,
) -> list[Path]:
    """Download the static layers for a sequence of burst IDs.

    Parameters
    ----------
    burst_ids : Sequence[str]
        Sequence of OPERA Burst IDs (e.g. 'T123_012345_IW1')
    output_dir : Path | str
        Location to save output rasters to
    max_jobs : int, optional
        Number of parallel downloads to run, by default 3
    verbose : bool, optional
        Whether to print verbose output, by default False

    Returns
    -------
    list[Path]
        Locations to saved raster files.
    """
    return _download_for_burst_ids(
        burst_ids=burst_ids,
        output_dir=output_dir,
        max_jobs=max_jobs,
        product=L2Product.CSLC_STATIC,
        verbose=verbose,
    )


def search_cslcs(
    start: DatetimeInput | None = None,
    end: DatetimeInput | None = None,
    bounds: Sequence[float] | None = None,
    aoi_polygon: str | None = None,
    track: int | None = None,
    burst_ids: Sequence[str] | None = None,
    max_results: int | None = None,
    verbose: bool = False,
    check_missing_data: bool = False,
) -> ASFSearchResults | tuple[ASFSearchResults, list[BurstSubsetOption]]:
    """Search for OPERA CSLC products on ASF.

    Parameters
    ----------
    start : datetime.datetime | str, optional
        Start date of data acquisition. Supports timestamps as well as natural language such as "3 weeks ago"
    end : datetime.datetime | str, optional
        end: End date of data acquisition. Supports timestamps as well as natural language such as "3 weeks ago"
    bounds : Sequence[float], optional
        Bounding box coordinates (min lon, min lat, max lon, max lat)
    aoi_polygon : str, optional
        GeoJSON polygon string, alternative to `bounds`.
    track : int, optional
        Relative orbit number / track / path
    burst_ids : Sequence[str], optional
        Sequence of OPERA Burst IDs (e.g. 'T123_012345_IW1')
    max_results : int, optional
        Maximum number of results to return
    verbose : bool, optional
        Whether to print verbose output, by default False
    check_missing_data : bool, optional
        Whether to remove missing data options from the search results, by default False

    Returns
    -------
    asf_search.ASFSearchResults.ASFSearchResults
        Search results from ASF.
    """
    logger.info("Searching for OPERA CSLC products")
    # If they passed a bounding box, need a WKT polygon
    if bounds is not None:
        if aoi_polygon is not None:
            raise ValueError("Can't pass both `bounds` and `aoi_polygon`")
        aoi = box(*bounds).wkt
    else:
        aoi = aoi_polygon

    results = asf.search(
        start=start,
        end=end,
        intersectsWith=aoi,
        relativeOrbit=track,
        operaBurstID=list(burst_ids) if burst_ids is not None else None,
        processingLevel=L2Product.CSLC.value,
        maxResults=max_results,
    )
    logger.info(f"Found {len(results)} results")
    if not check_missing_data:
        return results
    missing_data_options = get_missing_data_options(
        slc_files=[r.properties["fileName"] for r in results]
    )
    return results, missing_data_options


def download_cslcs(
    burst_ids: Sequence[str],
    output_dir: PathOrStr,
    start: DatetimeInput = None,
    end: DatetimeInput = None,
    max_jobs: int = 3,
    verbose: bool = False,
) -> list[Path]:
    """Download the static layers for a sequence of burst IDs.

    Parameters
    ----------
    burst_ids : Sequence[str]
        Sequence of OPERA Burst IDs (e.g. 'T123_012345_IW1')
    output_dir : Path | str
        Location to save output rasters to
    start: datetime.datetime | str, optional
        Start date of data acquisition. Supports timestamps as well as natural language such as "3 weeks ago"
    end: datetime.datetime | str, optional
        end: End date of data acquisition. Supports timestamps as well as natural language such as "3 weeks ago"
    max_jobs : int, optional
        Number of parallel downloads to run, by default 3
    verbose : bool, optional
        Whether to print verbose output, by default False

    Returns
    -------
    list[Path]
        Locations to saved raster files.
    """
    return _download_for_burst_ids(
        burst_ids=burst_ids,
        output_dir=output_dir,
        max_jobs=max_jobs,
        start=start,
        end=end,
        product=L2Product.CSLC,
        verbose=verbose,
    )


def _download_for_burst_ids(
    burst_ids: Sequence[str],
    output_dir: PathOrStr,
    product: L2Product,
    max_jobs: int = 3,
    start: DatetimeInput = None,
    end: DatetimeInput = None,
    verbose: bool = False,
) -> list[Path]:
    """Download files for one product type fo static layers for a sequence of burst IDs.

    Parameters
    ----------
    burst_ids : Sequence[str]
        Sequence of OPERA Burst IDs (e.g. 'T123_012345_IW1')
    output_dir : Path
        Location to save output rasters to
    product : L2Product
        Type of OPERA product to download.
    max_jobs : int, optional
        Number of parallel downloads to run, by default 3
    start: datetime.datetime | str, optional
        Start date of data acquisition. Supports timestamps as well as natural language such as "3 weeks ago"
    end: datetime.datetime | str, optional
        end: End date of data acquisition. Supports timestamps as well as natural language such as "3 weeks ago"
    verbose : bool, optional
        Whether to print verbose output, by default False

    Returns
    -------
    list[Path]
        Locations to saved raster files.
    """
<<<<<<< HEAD
    cm = LoggingContext if verbose else _DummyContext
    with cm(logger, level=logging.INFO, handler=logging.StreamHandler()):
        # Make a tuple so it can be hashed
        logger.info(
            f"Searching {len(burst_ids)} bursts, {product=} (Dates: {start} to {end})"
        )
        results = asf.search(
            operaBurstID=list(burst_ids),
            processingLevel=product.value,
            start=start,
            end=end,
        )
        if product == L2Product.CSLC:
            logger.debug(
                f"Found {len(results)} total results before deduping pgeVersion"
            )
            results = filter_results_by_date_and_version(results)
        logger.info(f"Found {len(results)} results")
        session = _get_auth_session()
        urls = _get_urls(results)
        asf.download_urls(
            urls=urls, path=str(output_dir), session=session, processes=max_jobs
        )
        return [Path(output_dir) / r.properties["fileName"] for r in results]
=======
    logger.info(f"Searching {len(burst_ids)} for {product} (Dates:{start} to {end})")
    results = asf.search(
        operaBurstID=list(burst_ids),
        processingLevel=product.value,
        start=start,
        end=end,
    )
    logger.debug(f"Found {len(results)} total results before deduping pgeVersion")
    results = filter_results_by_date_and_version(results)
    logger.info(f"Found {len(results)} results")
    session = _get_auth_session()
    urls = _get_urls(results)
    asf.download_urls(
        urls=urls, path=str(output_dir), session=session, processes=max_jobs
    )
    return [Path(output_dir) / r.properties["fileName"] for r in results]
>>>>>>> ad499a18


def filter_results_by_date_and_version(results: ASFSearchResults) -> ASFSearchResults:
    """Filter ASF search results to retain only one result per unique 'startTime'.

    Function selects the result with the latest 'pgeVersion' if multiple results
    exist for the same 'startTime'.

    Parameters
    ----------
    results : asf_search.ASFSearchResults.ASFSearchResults
        List of ASF search results to filter.

    Returns
    -------
    asf_search.ASFSearchResults.ASFSearchResults
        Filtered list of ASF search results with unique 'startTime',
        each having the latest 'pgeVersion'.
    """
    # First, sort the results primarily by 'startTime' and secondarily by 'pgeVersion' in descending order
    sorted_results = sorted(
        results,
        key=lambda r: (r.properties["startTime"], parse(r.properties["pgeVersion"])),
        reverse=True,
    )

    # It is important to sort by startTime before using groupby,
    # as groupby only works correctly if the input data is sorted by the key
    grouped_by_start_time = groupby(
        sorted_results, key=lambda r: r.properties["startTime"]
    )

    # Extract the result with the highest pgeVersion for each group
    filtered_results = [
        max(group, key=lambda r: parse(r.properties["pgeVersion"]))
        for _, group in grouped_by_start_time
    ]

    return filtered_results


def _get_urls(
    results: asf.ASFSearchResults,
    type_: Literal["https", "s3"] = "https",
) -> list[str]:
    if type_ == "https":
        return [r.properties["url"] for r in results]
    elif type_ == "s3":
        # TODO: go through .umm, find s3 url
        raise NotImplementedError()
    else:
        raise ValueError(f"type_ must be 'https' or 's3'. Got {type_}")
    # r.umm
    # 'RelatedUrls': [...
    #     {'URL': 's3://asf-cumulus-prod-opera-products/OPERA_L2_CSLC
    #    'Type': 'GET DATA VIA DIRECT ACCESS',
    #    'Description': 'This link provides direct download access vi
    #    'Format': 'HDF5'},


def _get_auth_session() -> asf.ASFSession:
    host = "urs.earthdata.nasa.gov"

    auth = netrc.netrc().authenticators(host)
    if auth is None:
        raise ValueError(f"No .netrc entry found for {host}")
    username, _, password = auth
    return asf.ASFSession().auth_with_creds(username, password)<|MERGE_RESOLUTION|>--- conflicted
+++ resolved
@@ -216,41 +216,18 @@
     list[Path]
         Locations to saved raster files.
     """
-<<<<<<< HEAD
-    cm = LoggingContext if verbose else _DummyContext
-    with cm(logger, level=logging.INFO, handler=logging.StreamHandler()):
-        # Make a tuple so it can be hashed
-        logger.info(
-            f"Searching {len(burst_ids)} bursts, {product=} (Dates: {start} to {end})"
-        )
-        results = asf.search(
-            operaBurstID=list(burst_ids),
-            processingLevel=product.value,
-            start=start,
-            end=end,
-        )
-        if product == L2Product.CSLC:
-            logger.debug(
-                f"Found {len(results)} total results before deduping pgeVersion"
-            )
-            results = filter_results_by_date_and_version(results)
-        logger.info(f"Found {len(results)} results")
-        session = _get_auth_session()
-        urls = _get_urls(results)
-        asf.download_urls(
-            urls=urls, path=str(output_dir), session=session, processes=max_jobs
-        )
-        return [Path(output_dir) / r.properties["fileName"] for r in results]
-=======
-    logger.info(f"Searching {len(burst_ids)} for {product} (Dates:{start} to {end})")
+    logger.info(
+        f"Searching {len(burst_ids)} bursts, {product=} (Dates: {start} to {end})"
+    )
     results = asf.search(
         operaBurstID=list(burst_ids),
         processingLevel=product.value,
         start=start,
         end=end,
     )
-    logger.debug(f"Found {len(results)} total results before deduping pgeVersion")
-    results = filter_results_by_date_and_version(results)
+    if product == L2Product.CSLC:
+        logger.debug(f"Found {len(results)} total results before deduping pgeVersion")
+        results = filter_results_by_date_and_version(results)
     logger.info(f"Found {len(results)} results")
     session = _get_auth_session()
     urls = _get_urls(results)
@@ -258,7 +235,6 @@
         urls=urls, path=str(output_dir), session=session, processes=max_jobs
     )
     return [Path(output_dir) / r.properties["fileName"] for r in results]
->>>>>>> ad499a18
 
 
 def filter_results_by_date_and_version(results: ASFSearchResults) -> ASFSearchResults:
