--- conflicted
+++ resolved
@@ -19,14 +19,7 @@
 DATE_FORMAT = "%Y%m%d"
 DATETIME_FORMAT = "%Y%m%dT%H%M%S"
 
-__all__ = [
-    "group_by_date",
-]
-
-<<<<<<< HEAD
-
-=======
->>>>>>> bd1b3fd2
+
 def get_dates(filename: Filename, fmt: str = DATE_FORMAT) -> list[datetime.datetime]:
     """Search for dates in the stem of `filename` matching `fmt`.
 
@@ -105,10 +98,47 @@
     return out
 
 
-<<<<<<< HEAD
 def _parse_date(datestr: str, fmt: str = DATE_FORMAT) -> datetime.datetime:
-    """Parse a date string into a datetime.date object.
-=======
+    return datetime.datetime.strptime(datestr, fmt)
+
+
+def _date_format_to_regex(date_format: str) -> re.Pattern:
+    r"""Convert a python date format string to a regular expression.
+
+    Parameters
+    ----------
+    date_format : str
+        Date format string, e.g. DATE_FORMAT
+
+    Returns
+    -------
+    re.Pattern
+        Regular expression that matches the date format string.
+
+    Examples
+    --------
+    >>> pat2 = _date_format_to_regex("%Y%m%d").pattern
+    >>> pat2 == re.compile(r'\d{4}\d{2}\d{2}').pattern
+    True
+    >>> pat = _date_format_to_regex("%Y-%m-%d").pattern
+    >>> pat == re.compile(r'\d{4}\-\d{2}\-\d{2}').pattern
+    True
+    """
+    # Escape any special characters in the date format string
+    date_format = re.escape(date_format)
+
+    # Replace each format specifier with a regular expression that matches it
+    date_format = date_format.replace("%Y", r"\d{4}")
+    date_format = date_format.replace("%m", r"\d{2}")
+    date_format = date_format.replace("%d", r"\d{2}")
+    date_format = date_format.replace("%H", r"\d{2}")
+    date_format = date_format.replace("%M", r"\d{2}")
+    date_format = date_format.replace("%S", r"\d{2}")
+
+    # Return the resulting regular expression
+    return re.compile(date_format)
+
+
 def group_by_date(
     files: Iterable[PathLikeT], file_date_fmt: str = DATE_FORMAT
 ) -> dict[tuple[datetime.datetime, ...], list[PathLikeT]]:
@@ -150,105 +180,6 @@
     ):
         grouped_images[dates].extend(list(g))
     return grouped_images
->>>>>>> bd1b3fd2
-
-    Parameters
-    ----------
-    datestr : str
-        Date string to be parsed.
-    fmt : str, optional
-        Format of the date string. Default is %Y%m%d.
-
-<<<<<<< HEAD
-    Returns
-    -------
-    datetime.date
-        Parsed date object.
-    """
-=======
-def _parse_date(datestr: str, fmt: str = DATE_FORMAT) -> datetime.datetime:
->>>>>>> bd1b3fd2
-    return datetime.datetime.strptime(datestr, fmt)
-
-
-def _date_format_to_regex(date_format: str) -> re.Pattern:
-    r"""Convert a python date format string to a regular expression.
-
-    Parameters
-    ----------
-    date_format : str
-        Date format string, e.g. DATE_FORMAT
-
-    Returns
-    -------
-    re.Pattern
-        Regular expression that matches the date format string.
-
-    Examples
-    --------
-    >>> pat2 = _date_format_to_regex("%Y%m%d").pattern
-    >>> pat2 == re.compile(r'\d{4}\d{2}\d{2}').pattern
-    True
-    >>> pat = _date_format_to_regex("%Y-%m-%d").pattern
-    >>> pat == re.compile(r'\d{4}\-\d{2}\-\d{2}').pattern
-    True
-    """
-    # Escape any special characters in the date format string
-    date_format = re.escape(date_format)
-
-    # Replace each format specifier with a regular expression that matches it
-    date_format = date_format.replace("%Y", r"\d{4}")
-    date_format = date_format.replace("%m", r"\d{2}")
-    date_format = date_format.replace("%d", r"\d{2}")
-    date_format = date_format.replace("%H", r"\d{2}")
-    date_format = date_format.replace("%M", r"\d{2}")
-    date_format = date_format.replace("%S", r"\d{2}")
-
-    # Return the resulting regular expression
-    return re.compile(date_format)
-
-
-def group_by_date(
-    files: Iterable[PathLikeT], file_date_fmt: str = DATE_FORMAT
-) -> dict[tuple[datetime.datetime, ...], list[PathLikeT]]:
-    """Combine files by date into a dict.
-
-    Parameters
-    ----------
-    files: Iterable[Filename]
-        Path to folder containing files with dates in the filename.
-    file_date_fmt: str
-        Format of the date in the filename.
-        Default is [dolphin.DEFAULT_DATETIME_FORMAT][]
-
-    Returns
-    -------
-    dict
-        key is a list of dates in the filenames.
-        Value is a list of Paths on that date.
-        E.g.:
-        {(datetime.datetime(2017, 10, 13),
-          [Path(...)
-            Path(...),
-            ...]),
-         (datetime.datetime(2017, 10, 25),
-          [Path(...)
-            Path(...),
-            ...]),
-        }
-    """
-    # collapse into groups of dates
-    # Use a `defaultdict` so we dont have to sort the files by date in advance,
-    # but rather just extend the list each time there's a new group
-    grouped_images: dict[tuple[datetime.datetime, ...], list[PathLikeT]] = defaultdict(
-        list
-    )
-
-    for dates, g in itertools.groupby(
-        files, key=lambda x: tuple(get_dates(x, fmt=file_date_fmt))
-    ):
-        grouped_images[dates].extend(list(g))
-    return grouped_images
 
 
 def sort_files_by_date(
